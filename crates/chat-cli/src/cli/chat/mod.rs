--- conflicted
+++ resolved
@@ -191,6 +191,9 @@
     /// Context profile to use
     #[arg(long = "profile")]
     pub profile: Option<String>,
+     /// Current model to use
+    #[arg(long = "model")]
+    pub model: Option<String>,
     /// Allows the model to use any tool to run commands without asking for confirmation.
     #[arg(long)]
     pub trust_all_tools: bool,
@@ -275,6 +278,51 @@
             }
         }
 
+    // If modelId is specified, verify it exists before starting the chat
+    let model_id: Option<String> = if let Some(model_name) = model_name {
+        let model_name_lower = model_name.to_lowercase();
+        match MODEL_OPTIONS.iter().find(|(_, name, _)| name == &model_name_lower) {
+            Some((_, _, id)) => Some(id.to_string()),
+            None => {
+                let available_names: Vec<&str> = MODEL_OPTIONS.iter().map(|(_, name, _)| *name).collect();
+                bail!(
+                    "Model '{}' does not exist. Available models: {}",
+                    model_name,
+                    available_names.join(", ")
+                );
+            },
+        }
+    } else {
+        None
+    };
+
+    // if let Some(ref id) = model_id {
+    //     database.set_last_used_model_id(id.clone())?;
+    // }
+    let conversation_id = Alphanumeric.sample_string(&mut rand::rng(), 9);
+    info!(?conversation_id, "Generated new conversation id");
+    let (prompt_request_sender, prompt_request_receiver) = std::sync::mpsc::channel::<Option<String>>();
+    let (prompt_response_sender, prompt_response_receiver) = std::sync::mpsc::channel::<Vec<String>>();
+    let tool_manager_output: Box<dyn Write + Send + Sync + 'static> = if interactive {
+        Box::new(output.clone())
+    } else {
+        Box::new(NullWriter {})
+    };
+    let mut tool_manager = ToolManagerBuilder::default()
+        .mcp_server_config(mcp_server_configs)
+        .prompt_list_sender(prompt_response_sender)
+        .prompt_list_receiver(prompt_request_receiver)
+        .conversation_id(&conversation_id)
+        .interactive(interactive)
+        .build(telemetry, tool_manager_output)
+        .await?;
+    let tool_config = tool_manager.load_tools(database, &mut output).await?;
+    let mut tool_permissions = ToolPermissions::new(tool_config.len());
+    if accept_all || trust_all_tools {
+        tool_permissions.trust_all = true;
+        for tool in tool_config.values() {
+            tool_permissions.trust_tool(&tool.name);
+        }
         let conversation_id = Alphanumeric.sample_string(&mut rand::rng(), 9);
         info!(?conversation_id, "Generated new conversation id");
         let (prompt_request_sender, prompt_request_receiver) = std::sync::mpsc::channel::<Option<String>>();
@@ -341,6 +389,7 @@
             || terminal::window_size().map(|s| s.columns.into()).ok(),
             tool_manager,
             self.profile,
+            model_id,
             tool_config,
             tool_permissions,
         )
@@ -411,8 +460,6 @@
     color_print::cstr! {"Customize your current chat session by choosing a model with <green!>/model</green!>"},
 ];
 
-const GREETING_BREAK_POINT: usize = 80;
-
 pub const MODEL_OPTIONS: [(&str, &str, &str); 3] = [
     // ("Auto", ""),
     (
@@ -429,6 +476,8 @@
 ];
 
 pub const DEFAULT_MODEL_ID: &str = "CLAUDE_3_7_SONNET_20250219_V1_0";
+
+const GREETING_BREAK_POINT: usize = 80;
 
 const POPULAR_SHORTCUTS: &str = color_print::cstr! {"<black!><green!>/help</green!> all commands  <em>•</em>  <green!>ctrl + j</green!> new lines  <em>•</em>  <green!>ctrl + s</green!> fuzzy search</black!>"};
 const SMALL_SCREEN_POPULAR_SHORTCUTS: &str = color_print::cstr! {"<black!><green!>/help</green!> all commands
@@ -500,209 +549,6 @@
 const CONTINUATION_LINE: &str = " ⋮ ";
 const PURPOSE_ARROW: &str = " ↳ ";
 
-<<<<<<< HEAD
-pub async fn launch_chat(database: &mut Database, telemetry: &TelemetryThread, args: cli::Chat) -> Result<ExitCode> {
-    let trust_tools = args.trust_tools.map(|mut tools| {
-        if tools.len() == 1 && tools[0].is_empty() {
-            tools.pop();
-        }
-        tools
-    });
-
-    chat(
-        database,
-        telemetry,
-        args.input,
-        args.no_interactive,
-        args.resume,
-        args.accept_all,
-        args.profile,
-        args.model,
-        args.trust_all_tools,
-        trust_tools,
-    )
-    .await
-}
-
-#[allow(clippy::too_many_arguments, clippy::fn_params_excessive_bools)]
-pub async fn chat(
-    database: &mut Database,
-    telemetry: &TelemetryThread,
-    input: Option<String>,
-    no_interactive: bool,
-    resume_conversation: bool,
-    accept_all: bool,
-    profile: Option<String>,
-    model_name: Option<String>,
-    trust_all_tools: bool,
-    trust_tools: Option<Vec<String>>,
-) -> Result<ExitCode> {
-    if !crate::util::system_info::in_cloudshell() && !crate::auth::is_logged_in(database).await {
-        bail!(
-            "You are not logged in, please log in with {}",
-            format!("{CLI_BINARY_NAME} login").bold()
-        );
-    }
-
-    region_check("chat")?;
-
-    let ctx = Context::new();
-
-    let stdin = std::io::stdin();
-    // no_interactive flag or part of a pipe
-    let interactive = !no_interactive && stdin.is_terminal();
-    let input = if !interactive && !stdin.is_terminal() {
-        // append to input string any extra info that was provided, e.g. via pipe
-        let mut input = input.unwrap_or_default();
-        stdin.lock().read_to_string(&mut input)?;
-        Some(input)
-    } else {
-        input
-    };
-
-    let mut output = match interactive {
-        true => SharedWriter::stderr(),
-        false => SharedWriter::stdout(),
-    };
-
-    let client = match ctx.env().get("Q_MOCK_CHAT_RESPONSE") {
-        Ok(json) => create_stream(serde_json::from_str(std::fs::read_to_string(json)?.as_str())?),
-        _ => StreamingClient::new(database).await?,
-    };
-
-    let mcp_server_configs = match McpServerConfig::load_config(&mut output).await {
-        Ok(config) => {
-            if interactive && !database.settings.get_bool(Setting::McpLoadedBefore).unwrap_or(false) {
-                execute!(
-                    output,
-                    style::Print(
-                        "To learn more about MCP safety, see https://docs.aws.amazon.com/amazonq/latest/qdeveloper-ug/command-line-mcp-security.html\n\n"
-                    )
-                )?;
-            }
-            database.settings.set(Setting::McpLoadedBefore, true).await?;
-            config
-        },
-        Err(e) => {
-            warn!("No mcp server config loaded: {}", e);
-            McpServerConfig::default()
-        },
-    };
-
-    // If profile is specified, verify it exists before starting the chat
-    if let Some(ref profile_name) = profile {
-        // Create a temporary context manager to check if the profile exists
-        match ContextManager::new(Arc::clone(&ctx), None).await {
-            Ok(context_manager) => {
-                let profiles = context_manager.list_profiles().await?;
-                if !profiles.contains(profile_name) {
-                    bail!(
-                        "Profile '{}' does not exist. Available profiles: {}",
-                        profile_name,
-                        profiles.join(", ")
-                    );
-                }
-            },
-            Err(e) => {
-                warn!("Failed to initialize context manager to verify profile: {}", e);
-                // Continue without verification if context manager can't be initialized
-            },
-        }
-    }
-
-    // If modelId is specified, verify it exists before starting the chat
-    let model_id: Option<String> = if let Some(model_name) = model_name {
-        let model_name_lower = model_name.to_lowercase();
-        match MODEL_OPTIONS.iter().find(|(_, name, _)| name == &model_name_lower) {
-            Some((_, _, id)) => Some(id.to_string()),
-            None => {
-                let available_names: Vec<&str> = MODEL_OPTIONS.iter().map(|(_, name, _)| *name).collect();
-                bail!(
-                    "Model '{}' does not exist. Available models: {}",
-                    model_name,
-                    available_names.join(", ")
-                );
-            },
-        }
-    } else {
-        None
-    };
-
-    // if let Some(ref id) = model_id {
-    //     database.set_last_used_model_id(id.clone())?;
-    // }
-    let conversation_id = Alphanumeric.sample_string(&mut rand::rng(), 9);
-    info!(?conversation_id, "Generated new conversation id");
-    let (prompt_request_sender, prompt_request_receiver) = std::sync::mpsc::channel::<Option<String>>();
-    let (prompt_response_sender, prompt_response_receiver) = std::sync::mpsc::channel::<Vec<String>>();
-    let tool_manager_output: Box<dyn Write + Send + Sync + 'static> = if interactive {
-        Box::new(output.clone())
-    } else {
-        Box::new(NullWriter {})
-    };
-    let mut tool_manager = ToolManagerBuilder::default()
-        .mcp_server_config(mcp_server_configs)
-        .prompt_list_sender(prompt_response_sender)
-        .prompt_list_receiver(prompt_request_receiver)
-        .conversation_id(&conversation_id)
-        .interactive(interactive)
-        .build(telemetry, tool_manager_output)
-        .await?;
-    let tool_config = tool_manager.load_tools(database, &mut output).await?;
-    let mut tool_permissions = ToolPermissions::new(tool_config.len());
-    if accept_all || trust_all_tools {
-        tool_permissions.trust_all = true;
-        for tool in tool_config.values() {
-            tool_permissions.trust_tool(&tool.name);
-        }
-
-        // Deprecation notice for --accept-all users
-        if accept_all && interactive {
-            queue!(
-                output,
-                style::SetForegroundColor(Color::Yellow),
-                style::Print("\n--accept-all, -a is deprecated. Use --trust-all-tools instead."),
-                style::SetForegroundColor(Color::Reset),
-            )?;
-        }
-    } else if let Some(trusted) = trust_tools.map(|vec| vec.into_iter().collect::<HashSet<_>>()) {
-        // --trust-all-tools takes precedence over --trust-tools=...
-        for tool in tool_config.values() {
-            if trusted.contains(&tool.name) {
-                tool_permissions.trust_tool(&tool.name);
-            } else {
-                tool_permissions.untrust_tool(&tool.name);
-            }
-        }
-    }
-
-    let mut chat = ChatContext::new(
-        ctx,
-        database,
-        &conversation_id,
-        output,
-        input,
-        InputSource::new(database, prompt_request_sender, prompt_response_receiver)?,
-        interactive,
-        resume_conversation,
-        client,
-        || terminal::window_size().map(|s| s.columns.into()).ok(),
-        tool_manager,
-        profile,
-        model_id,
-        tool_config,
-        tool_permissions,
-    )
-    .await?;
-
-    let result = chat.try_chat(database, telemetry).await.map(|_| ExitCode::SUCCESS);
-    drop(chat); // Explicit drop for clarity
-
-    result
-}
-
-=======
->>>>>>> 1aeb755b
 /// Enum used to denote the origin of a tool use event
 enum ToolUseStatus {
     /// Variant denotes that the tool use event associated with chat context is a direct result of
